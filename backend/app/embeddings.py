--- conflicted
+++ resolved
@@ -772,7 +772,6 @@
             formatted.append(f"Assistant: {msg.get('response', '')}")
     
     return "\n".join(formatted)
-<<<<<<< HEAD
 
 async def generate_ai_response(message: str, search_results: dict, profile_data: dict, chat_history: List[dict], target_user_id: str = None) -> str:
     try:
@@ -890,125 +889,6 @@
         # Build the system prompt
         system_prompt = f"""You are {name}'s personal AI clone. You should embody {name}'s personality, knowledge, and experiences based on the following information:
 
-=======
-
-async def generate_ai_response(message: str, search_results: dict, profile_data: dict, chat_history: List[dict], target_user_id: str = None) -> str:
-    try:
-        # Format project and document information for the prompt
-        context_sections = {
-            "profile": [],
-            "project": [],
-            "document": [],
-            "conversation": []
-        }
-        
-        # Track if we have document content
-        has_document_content = False
-        
-        # Sort results by category and prioritize document content
-        if search_results and search_results.get("documents"):
-            print(f"Processing {len(search_results['documents'])} search results for prompt")
-            
-            # Count different content types
-            content_types = {"document": 0, "project": 0, "profile": 0, "conversation": 0}
-            
-            for i, doc in enumerate(search_results["documents"]):
-                metadata = search_results["metadatas"][i] if search_results.get("metadatas") else {}
-                category = metadata.get("category", "unknown")
-                subcategory = metadata.get("subcategory", "unknown")
-                
-                # Count content type
-                if category in content_types:
-                    content_types[category] += 1
-                
-                # Format the context entry based on category
-                if category == "document":
-                    has_document_content = True
-                    if subcategory == "title":
-                        context_entry = f"Document Title: {doc}"
-                    elif subcategory == "description":
-                        context_entry = f"Document Description: {doc}"
-                    elif subcategory == "content":
-                        # Remove the "Document Title:" prefix if present
-                        if isinstance(doc, str) and doc.startswith("Document Title:"):
-                            doc = doc[len("Document Title:"):]
-                        # Clean up document text (remove page markers, etc.)
-                        if isinstance(doc, str):
-                            doc = doc.replace("\n--- Page", "\n").replace("---\n", "")
-                        context_entry = f"Content: {doc}"
-                    else:
-                        context_entry = f"{subcategory}: {doc}"
-                else:
-                    context_entry = f"{subcategory}: {doc}"
-                
-                # Add to the appropriate section
-                if category in context_sections:
-                    context_sections[category].append(context_entry)
-                else:
-                    context_sections["profile"].append(context_entry)
-            
-            # Log content type counts
-            print(f"Content type counts: " + ", ".join([f"{k}: {v}" for k, v in content_types.items() if v > 0]))
-        
-        # Limit number of entries per section to avoid token limits
-        max_entries = {
-            "document": 5,  # Prioritize documents
-            "project": 3,
-            "profile": 3,
-            "conversation": 2
-        }
-        
-        for section, entries in context_sections.items():
-            if len(entries) > max_entries.get(section, 3):
-                print(f"Limiting {section} entries from {len(entries)} to {max_entries.get(section, 3)}")
-                context_sections[section] = entries[:max_entries.get(section, 3)]
-        
-        # Build formatted context sections
-        context_text = ""
-        
-        # Add document information first (most important for questions about documents)
-        if context_sections["document"]:
-            context_text += "\nKnowledge Base Information:\n"
-            for entry in context_sections["document"]:
-                context_text += f"- {entry}\n"
-        
-        # Add project information
-        if context_sections["project"]:
-            context_text += "\nProject Information:\n"
-            for entry in context_sections["project"]:
-                context_text += f"- {entry}\n"
-        
-        # Add conversation context if available
-        if context_sections["conversation"]:
-            context_text += "\nRelevant Previous Conversations:\n"
-            for entry in context_sections["conversation"]:
-                context_text += f"- {entry}\n"
-        
-        # Add additional profile context if available
-        if context_sections["profile"]:
-            context_text += "\nAdditional Profile Information:\n"
-            for entry in context_sections["profile"]:
-                context_text += f"- {entry}\n"
-        
-        # Get the name from profile data
-        name = profile_data.get('name', 'AI Assistant')
-        
-        # Add document-specific instructions based on whether we have document content
-        doc_instructions = ""
-        if has_document_content:
-            doc_instructions = """
-7. When asked about medical, technical or specialized knowledge, use the information from my Knowledge Base as if it were part of your own expertise.
-8. Incorporate document content seamlessly into your responses without specifically mentioning that it came from documents.
-"""
-        else:
-            doc_instructions = """
-7. If asked about documents or specific knowledge not in your profile, you should answer based only on the information provided in your profile.
-"""
-        
-        # Build the system prompt
-        system_prompt = f"""You are {name}'s personal AI clone. You should embody {name}'s personality, knowledge, and experiences based on the following information:
-
->>>>>>> e9a5d23e
 Profile Information:
 - Name: {name}
 - Bio: {profile_data.get('bio', 'Not provided')}
@@ -1016,7 +896,6 @@
 - Experience: {profile_data.get('experience', 'Not provided')}
 - Interests: {profile_data.get('interests', 'Not provided')}
 {context_text}
-<<<<<<< HEAD
 
 Meeting Scheduling:
 - Calendly Link: {profile_data.get('calendly_link', 'Not configured')}
@@ -1163,58 +1042,4 @@
         
     except Exception as e:
         print(f"Error adding truck driver document to vector database: {e}")
-        return False 
-=======
-
-Meeting Scheduling:
-- Calendly Link: {profile_data.get('calendly_link', 'Not configured')}
-- Meeting Rules: {profile_data.get('meeting_rules', 'Not configured')}
-
-Important Instructions:
-1. Always respond as if you are {name}, using first-person pronouns ("I", "my", "me").
-2. Draw from the provided profile information and context to maintain authenticity.
-3. If asked about personal experiences, skills, or projects, refer to the information provided above.
-4. If asked about something not covered in the profile data, politely explain that you can only speak about the experiences and knowledge shared in your profile.
-5. Maintain a professional but conversational tone that matches {name}'s background and expertise.
-6. For meeting requests:
-   - If a Calendly link is configured and the request matches the meeting rules, provide the link
-   - If a Calendly link is configured but the request doesn't match the rules, explain the meeting policy
-   - If no Calendly link is configured, explain that online scheduling is not available{doc_instructions}
-
-Recent conversation history:
-{format_conversation_history(chat_history)}"""
-
-        print(f"Generated system prompt with document content: {has_document_content}")
-        print(f"System prompt length: {len(system_prompt)} characters")
-
-        try:
-            # Generate response using OpenAI
-            response = openai.chat.completions.create(
-                model="gpt-4-turbo",
-                messages=[
-                    {"role": "system", "content": system_prompt},
-                    {"role": "user", "content": message}
-                ],
-                temperature=0.3,
-                max_tokens=500
-            )
-            return response.choices[0].message.content
-        except openai.APIError as e:
-            print(f"OpenAI API Error: {str(e)}")
-            if "invalid_api_key" in str(e).lower():
-                print("Invalid API key format detected. Please check your OpenAI API key format.")
-            return f"I apologize, but I'm having trouble accessing {name}'s knowledge base at the moment. Please try again later."
-        except openai.APIConnectionError as e:
-            print(f"OpenAI API Connection Error: {str(e)}")
-            return f"I apologize, but I'm having trouble connecting to {name}'s knowledge base. Please check your internet connection and try again."
-        except openai.RateLimitError as e:
-            print(f"OpenAI Rate Limit Error: {str(e)}")
-            return f"I apologize, but {name}'s AI clone is experiencing high demand. Please try again in a few moments."
-        except Exception as e:
-            print(f"Error generating AI response: {str(e)}")
-            return f"I apologize, but I'm having trouble processing your request as {name}'s AI clone. Please try again later."
-            
-    except Exception as e:
-        print(f"Error in generate_ai_response: {str(e)}")
-        return f"I apologize, but I'm having trouble accessing {name}'s knowledge base. Please try again later." 
->>>>>>> e9a5d23e
+        return False 